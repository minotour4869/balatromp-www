--- conflicted
+++ resolved
@@ -91,9 +91,6 @@
         groupBy,
       }))
     }),
-  sync: publicProcedure.mutation(async () => {
-    return syncHistory()
-  }),
   user_games: publicProcedure
     .input(
       z.object({
@@ -107,8 +104,6 @@
         .where(eq(player_games.playerId, input.user_id))
         .orderBy(desc(player_games.gameNum))
     }),
-<<<<<<< HEAD
-=======
   sync: publicProcedure.mutation(async () => {
     return syncHistory()
   }),
@@ -122,7 +117,6 @@
     .mutation(async ({ input }) => {
       return syncHistoryByDateRange(input.start_date, input.end_date)
     }),
->>>>>>> bc4bfbc1
 })
 
 export async function syncHistory() {
@@ -200,7 +194,7 @@
       timeout: 60000,
     })
     .json<any>()
-  console.log(data)
+
   const chunkedData = chunk(data.data, 100)
   for (const chunk of chunkedData) {
     await insertGameHistory(chunk).catch((e) => {
